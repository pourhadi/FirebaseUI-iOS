# FirebaseUI for iOS — UI Bindings for Firebase

FirebaseUI is an open-source library for iOS that allows you to quickly connect common UI elements to the Firebase [Firebase](https://www.firebase.com/?utm_source=firebaseui-ios) database for data storage, allowing views to be updated in realtime as they change, and providing simple interfaces for common tasks like displaying lists or collections of items.

A compatible FirebaseUI client is also available for [Android](https://github.com/firebase/FirebaseUI-Android).

## Downloading FirebaseUI for iOS

We recommend using [CocoaPods](http://cocoapods.org/?q=firebaseui-ios), add
the following to your `Podfile`:

```
<<<<<<< HEAD
pod 'FirebaseUI', '~> 0.1'
=======
pod 'FirebaseUI', '~> 0.2'
```

If you're including FirebaseUI in a Swift project, make sure you also have:

```
platform :ios, '8.0'
use_frameworks!
>>>>>>> a6b01659
```

Otherwise, you can download the latest version of the [FirebaseUI.framework from the releases
page](https://github.com/firebase/FirebaseUI-iOS/releases) or include the FirebaseUI
Xcode project from this repo in your project. You also need to [add the Firebase
framework](https://www.firebase.com/docs/ios-quickstart.html?utm_source=firebaseui-ios) to your project.

## Getting Started with Firebase

FirebaseUI requires Firebase in order to store location data. You can [sign up here for a free
account](https://www.firebase.com/signup/?utm_source=firebaseui-ios).

## FirebaseUI for iOS Quickstart

This is a quickstart on how to use FirebaseUI's core features to speed up iOS development with Firebase. FirebaseUI includes the following features:

Class  | Description
------------- | -------------
FirebaseTableViewDataSource | Data source to bind a Firebase query to a UITableView
FirebaseCollectionViewDataSource | Data source to bind a Firebase query to a UICollectionView
FirebaseArray | Keeps an array synchronized to a Firebase query
FirebaseDataSource | Generic superclass to create a custom data source

For a more in-depth explanation of each of the above, check the usage instructions below:

### FirebaseTableViewDataSource

`FirebaseTableViewDataSource` implements the `UITableViewDataSource` protocol to automatically use Firebase as a data source for your `UITableView`.

#### Objective-C
```objective-c
YourViewController.h
...
@property (strong, nonatomic) Firebase *firebaseRef;
@property (strong, nonatomic) FirebaseTableViewDataSource *dataSource;
```

```objective-c
YourViewController.m
...
self.firebaseRef = [[Firebase alloc] initWithUrl:@"https://<your-firebase-app>.firebaseio.com/"];
self.dataSource = [[FirebaseTableViewDataSource alloc] initWithRef:firebaseRef reuseIdentifier:@"<your-reuse-identifier>" view:self.tableView];

[self.dataSource populateCellWithBlock:^(UITableViewCell *cell, FDataSnapshot *snap) {
  // Populate cell as you see fit, like as below
  cell.textLabel.text = snap.key;
}];

[self.tableView setDataSource:self.dataSource];
```

#### Swift
```swift
YourViewController.swift
...
let firebaseRef = Firebase(url:"https://<your-firebase-app>.firebaseio.com/")
let dataSource: FirebaseTableViewDataSource!
...
self.dataSource = FirebaseTableViewDataSource(ref: self.firebaseRef, reuseIdentifier: "<your-reuse-identifier>", view: self.tableView)

self.dataSource.populateCellWithBlock { (cell: UITableViewCell, obj: NSObject) -> Void in
  let snap = obj as! FDataSnapshot

  // Populate cell as you see fit, like as below
  cell.textLabel?.text = snap.key as String
}

self.tableView.dataSource = self.dataSource

```

### FirebaseCollectionViewDataSource

`FirebaseCollectionViewDataSource` implements the `UICollectionViewDataSource` protocol to automatically use Firebase as a data source for your `UICollectionView`.

#### Objective-C
```objective-c
YourViewController.h
...
@property (strong, nonatomic) Firebase *firebaseRef;
@property (strong, nonatomic) FirebaseCollectionViewDataSource *dataSource;
```

```objective-c
YourViewController.m
...
self.firebaseRef = [[Firebase alloc] initWithUrl:@"https://<your-firebase-app>.firebaseio.com/"];
self.dataSource = [[FirebaseTableViewDataSource alloc] initWithRef:firebaseRef reuseIdentifier:@"<your-reuse-identifier>" view:self.CollectionView];

[self.dataSource populateCellWithBlock:^(UICollectionViewCell *cell, FDataSnapshot *snap) {
  // Populate cell as you see fit, like as below
  cell.backgroundColor = [UIColor blueColor];
}];

[self.collectionView setDataSource:self.dataSource];
```

#### Swift
```swift
YourViewController.swift
...
let firebaseRef = Firebase(url: "https://<your-firebase-app>.firebaseio.com/")
let dataSource: FirebaseCollectionViewDataSource!
...
self.dataSource = FirebaseCollectionViewDataSource(ref: self.firebaseRef, reuseIdentifier: "<your-reuse-identifier>", view: self.collectionView)

self.dataSource.populateCellWithBlock { (cell: UICollectionViewCell, obj: NSObject) -> Void in
  let snap = obj as! FDataSnapshot

  // Populate cell as you see fit, like as below
  cell.backgroundColor = UIColor.blueColor()
}

self.collectionView.dataSource = self.dataSource

```

## Customizing your UITableView or UICollectionView

You can use `FirebaseTableViewDataSource` or `FirebaseCollectionViewDataSource` in several ways to create custom UITableViews or UICollectionViews. For more information on how to create custom UITableViews, check out the following tutorial on [TutsPlus](http://code.tutsplus.com/tutorials/ios-sdk-crafting-custom-uitableview-cells--mobile-15702). For more information on how to create custom UICollectionViews, particularly how to implement a UICollectionViewLayout, check out the following tutorial on Ray Wenderlich in [Objective-C](http://www.raywenderlich.com/22324/beginning-uicollectionview-in-ios-6-part-12) and [Swift](http://www.raywenderlich.com/78550/beginning-ios-collection-views-swift-part-1).

### Using the Default UI*ViewCell Implementation

You can use the default `UITableViewCell` or `UICollectionViewCell` implementations to get up and running quickly. For `UITableViewCell`s, this allows for the `cell.textLabel` and the `cell.detailTextLabel` to be used directly out of the box. For `UICollectionViewCell`s, you will have to add subviews to the contentView in order for it to be useful.

#### Objective-C UITableView and UICollectionView with Default UI*ViewCell
```objective-c
self.dataSource = [[FirebaseTableViewDataSource alloc] initWithRef:firebaseRef reuseIdentifier:@"<your-reuse-identifier>" view:self.tableView];

[self.dataSource populateCellWithBlock:^(UITableViewCell *cell, FDataSnapshot *snap) {
  // Populate cell as you see fit, like as below
  cell.textLabel.text = snap.key;
}];

[self.tableView setDataSource:self.dataSource];
```

```objective-c
self.dataSource = [[FirebaseCollectioneViewDataSource alloc] initWithRef:firebaseRef reuseIdentifier:@"<your-reuse-identifier>" view:self.CollectionView];

[self.dataSource populateCellWithBlock:^(UICollectionViewCell *cell, FDataSnapshot *snap) {
  // Populate cell as you see fit by adding subviews as appropriate
  [cell.contentView addSubview:customView];
}];

[self.collectionView setDataSource:self.dataSource];
```

#### Swift UITableView and UICollectionView with Default UI*ViewCell
```swift
self.dataSource = FirebaseTableViewDataSource(ref: firebaseRef reuseIdentifier: @"<your-reuse-identifier>" view: self.tableView)

self.dataSource.populateCellWithBlock { (cell: UITableViewCell, obj: NSObject) -> Void in
  // Populate cell as you see fit, like as below
  cell.textLabel.text = snap.key;
}

self.tableView.dataSource = self.dataSource;
```

```swift
self.dataSource = FirebaseCollectionViewDataSource(ref: firebaseRef reuseIdentifier: @"<your-reuse-identifier>" view: self.collectionView)

self.dataSource.populateCellWithBlock { (cell: UICollectionViewCell, obj: NSObject) -> Void in
  // Populate cell as you see fit by adding subviews as appropriate
  cell.contentView.addSubview(customView)
}

self.collectionView.dataSource = self.dataSource;
```

### Using Storyboards and Prototype Cells

Create a storyboard that has either a `UITableViewController`, `UICollectionViewController` or a `UIViewController` with a `UITableView` or `UICollectionView`. Drag a prototype cell onto the `UITableView` or `UICollectionView` and give it a custom reuse identifier which matches the reuse identifier being used when instantiating the `Firebase*ViewDataSource`. Drag and other properties onto the cell and associate them with properties of a `UITableViewCell` or `UICollectionViewCell` subclass. Code samples are similar to the above.

### Using a Custom Subclass of UI*ViewCell

Create a custom subclass of `UITableViewCell` or `UICollectionViewCell`, with or without the XIB file. Make sure to instantiate `-initWithStyle: reuseIdentifier:` to instantiate a `UITableViewCell` or `-initWithFrame:` to instantiate a `UICollectionViewCell`. You can then hook the custom class up to the implementation of `FirebaseTableViewDataSource`.

#### Objective-C UITableView and UICollectionView with Custom Subclasses of UI*ViewCell
```objective-c
self.dataSource = [[FirebaseTableViewDataSource alloc] initWithRef:firebaseRef cellClass:[YourCustomClass class] reuseIdentifier:@"<your-reuse-identifier>" view:self.tableView];

[self.dataSource populateCellWithBlock:^(YourCustomClass *cell, FDataSnapshot *snap) {
  // Populate custom cell as you see fit, like as below
  cell.yourCustomLabel.text = snap.key;
}];

[self.tableView setDataSource:self.dataSource];
```

```objective-c
self.dataSource = [[FirebaseCollectioneViewDataSource alloc] initWithRef:firebaseRef cellClass:[YourCustomClass class] reuseIdentifier:@"<your-reuse-identifier>" view:self.CollectionView];

[self.dataSource populateCellWithBlock:^(YourCustomClass *cell, FDataSnapshot *snap) {
  // Populate cell as you see fit
  cell.customView = customView;
}];

[self.collectionView setDataSource:self.dataSource];
```

#### Swift UITableView and UICollectionView with Custom Subclasses of UI*ViewCell
```swift
self.dataSource = FirebaseTableViewDataSource(ref: firebaseRef cellClass: YourCustomClass.self reuseIdentifier: @"<your-reuse-identifier>" view: self.tableView)

self.dataSource.populateCellWithBlock { (cell: YourCustomClass, obj: NSObject) -> Void in
  // Populate cell as you see fit, like as below
  cell.yourCustomLabel.text = snap.key;
}

self.tableView.dataSource = self.dataSource;
```

```swift
self.dataSource = FirebaseCollectionViewDataSource(ref: firebaseRef cellClass: YourCustomClass.self reuseIdentifier: @"<your-reuse-identifier>" view: self.collectionView)

self.dataSource.populateCellWithBlock { (cell: YourCustomClass, obj: NSObject) -> Void in
  // Populate cell as you see fit
  cell.customView = customView;
}

self.collectionView.dataSource = self.dataSource;
```

### Using a Custom XIB

Create a custom XIB file and hook it up to the prototype cell. You can then use this like any other UITableViewCell, either using custom tags or by using the custom class associated with the XIB.

#### Objective-C UITableView and UICollectionView with Custom XIB
```objective-c
self.dataSource = [[FirebaseTableViewDataSource alloc] initWithRef:firebaseRef nibNamed:@"<your-xib>" reuseIdentifier:@"<your-reuse-identifier>" view:self.tableView];

[self.dataSource populateCellWithBlock:^(UITableViewCell *cell, FDataSnapshot *snap) {
  // Use tags to populate custom properties, or use properties of a custom cell, if applicable
  UILabel *yourCustomLabel = (UILabel *)[cell.contentView viewWithTag:<your-tag>];
  yourCustomLabel.text = snap.key
}];

[self.tableView setDataSource:self.dataSource];
```

```objective-c
self.dataSource = [[FirebaseCollectionViewDataSource alloc] initWithRef:firebaseRef nibNamed:@"<your-xib>" reuseIdentifier:@"<your-reuse-identifier>" view:self.collectionView];

[self.dataSource populateCellWithBlock:^(UICollectionViewCell *cell, FDataSnapshot *snap) {
  // Use tags to populate custom properties, or use properties of a custom cell, if applicable
  UILabel *yourCustomLabel = (UILabel *)[cell.contentView viewWithTag:<your-tag>];
  yourCustomLabel.text = snap.key
}];

[self.tableView setDataSource:self.dataSource];
```

#### Swift UITableView and UICollectionView with Custom XIB
```swift
self.dataSource = FirebaseTableViewDataSource(ref: firebaseRef nibNamed: "<your-xib>" reuseIdentifier: @"<your-reuse-identifier>" view: self.tableView)

self.dataSource.populateCellWithBlock { (cell: UITableViewCell, obj: NSObject) -> Void in
  // Use tags to populate custom properties, or use properties of a custom cell, if applicable
  let yourCustomLabel: UILabel = cell.contentView.viewWithTag(<your-tag>) as! UILabel
  yourCustomLabel.text = snap.key
}

self.tableView.dataSource = self.dataSource;
```

```swift
self.dataSource = FirebaseCollectionViewDataSource(ref: firebaseRef cellClass: YourCustomClass.self reuseIdentifier: @"<your-reuse-identifier>" view: self.collectionView)

self.dataSource.populateCellWithBlock { (cell: YourCustomClass, obj: NSObject) -> Void in
  // Use tags to populate custom properties, or use properties of a custom cell, if applicable
  let yourCustomLabel: UILabel = cell.contentView.viewWithTag(<your-tag>) as! UILabel
  yourCustomLabel.text = snap.key
}

self.collectionView.dataSource = self.dataSource;
```

## Understanding FirebaseUI's Internals

FirebaseUI has several building blocks that developers should understand before building additional functionality on top of FirebaseUI, including a synchronized array `FirebaseArray` and a generic data source superclass `FirebaseDataSource` from which `FirebaseTableViewDataSource` and `FirebaseCollectionViewDataSource` or other custom view classes subclass.

### FirebaseArray and the FirebaseArrayDelegate Protocol

`FirebaseArray` is synchronized array connecting a Firebase Ref with an array. It surfaces Firebase events through the FirebaseArrayDelegate Protocol. It is generally recommended that developers not directly access `FirebaseArray` without routing it through a custom data source, though if this is desired, check out `FirebaseDataSource` below.

#### Objective-C
```objective-c
Firebase *firebaseRef = [[Firebase alloc] initWithUrl:@"https://<your-firebase-app>.firebaseio.com/"];
FirebaseArray *array = [[FirebaseArray alloc] initWithRef:firebaseRef];
```

#### Swift
```swift
let firebaseRef = Firebase(url: "https://<your-firebase-app>.firebaseio.com/")
let array = FirebaseArray(ref: firebaseRef)
```

### FirebaseDataSource

FirebaseDataSource acts as a generic data source by providing common information, such as the count of objects in the data source, and by requiring subclasses to implement FirebaseArrayDelegate methods as appropriate to the view. This class should never be instantiated, but should be subclassed when creating a specific adapter for a View. [FirebaseTableViewDataSource](https://github.com/firebase/FirebaseUI-iOS/blob/master/FirebaseUI/Implementation/FirebaseTableViewDataSource.m) and [FirebaseCollectionViewDataSource](https://github.com/firebase/FirebaseUI-iOS/blob/master/FirebaseUI/Implementation/FirebaseCollectionViewDataSource.m) are examples of this. FirebaseDataSource is essentially a wrapper around a FirebaseArray.

## Local Setup

If you'd like to contribute to FirebaseUI for iOS, you'll need to run the
following commands to get your environment set up:

```bash
$ git clone https://github.com/firebase/FirebaseUI-iOS.git
$ cd FirebaseUI-iOS
$ ./setup.sh
```

FirebaseUI makes use of XCode 7 features such as lightweight generics and `__kindof` annotations, so please ensure you're using the latest version of XCode beta for development.

## Deployment

- `git pull` to update the master branch
- tag and push the tag for this release
- `./build.sh` to build a binary
- `./create-docs.sh` to generate docs
- From your macbook that already has been granted permissions to FirebaseUI Cocoapods, do `pod trunk push`
- Update [firebase-versions](https://github.com/firebase/firebase-clients/blob/master/versions/firebase-versions.json) with the changelog for this release.

## Contributing to FirebaseUI

### Contributor License Agreements

We'd love to accept your sample apps and patches! Before we can take them, we
have to jump a couple of legal hurdles.

Please fill out either the individual or corporate Contributor License Agreement
(CLA).

  * If you are an individual writing original source code and you're sure you
    own the intellectual property, then you'll need to sign an [individual CLA]
    (https://developers.google.com/open-source/cla/individual).
  * If you work for a company that wants to allow you to contribute your work,
    then you'll need to sign a [corporate CLA]
    (https://developers.google.com/open-source/cla/corporate).

Follow either of the two links above to access the appropriate CLA and
instructions for how to sign and return it. Once we receive it, we'll be able to
accept your pull requests.

### Contribution Process

1. Submit an issue describing your proposed change to the repo in question.
1. The repo owner will respond to your issue promptly.
1. If your proposed change is accepted, and you haven't already done so, sign a
   Contributor License Agreement (see details above).
1. Fork the desired repo, develop and test your code changes.
1. Ensure that your code adheres to the existing style of the library to which
   you are contributing.
1. Ensure that your code has an appropriate set of unit tests which all pass.
1. Submit a pull request.<|MERGE_RESOLUTION|>--- conflicted
+++ resolved
@@ -10,9 +10,6 @@
 the following to your `Podfile`:
 
 ```
-<<<<<<< HEAD
-pod 'FirebaseUI', '~> 0.1'
-=======
 pod 'FirebaseUI', '~> 0.2'
 ```
 
@@ -21,7 +18,6 @@
 ```
 platform :ios, '8.0'
 use_frameworks!
->>>>>>> a6b01659
 ```
 
 Otherwise, you can download the latest version of the [FirebaseUI.framework from the releases
