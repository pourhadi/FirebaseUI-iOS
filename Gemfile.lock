GIT
  remote: git://github.com/CocoaPods/CocoaPods.git
<<<<<<< HEAD
  revision: b5a8905d06fddc8a60925bcf3c2c41671af1f22f
  branch: master
  specs:
    cocoapods (0.22.3)
      activesupport (~> 3.2.13)
      claide (~> 0.3.2)
      cocoapods-core (= 0.22.3)
      cocoapods-downloader (~> 0.1.1)
=======
  revision: e0c97ae709e8762598e14a0650324d37f1bd678b
  branch: master
  specs:
    cocoapods (0.23.0.rc1)
      activesupport (~> 3.2.13)
      claide (~> 0.3.2)
      cocoapods-core (= 0.23.0.rc1)
      cocoapods-downloader (~> 0.1.2)
>>>>>>> 2a1baa44
      colored (~> 1.2)
      escape (~> 0.0.4)
      json (~> 1.8.0)
      open4 (~> 1.3.0)
<<<<<<< HEAD
      xcodeproj (~> 0.8.1)

GIT
  remote: git://github.com/CocoaPods/Core.git
  revision: 92692426f9ed7a5daee4ee1521e47cc716dce3e9
  branch: master
  specs:
    cocoapods-core (0.22.3)
=======
      xcodeproj (~> 0.9.0)

GIT
  remote: git://github.com/CocoaPods/Core.git
  revision: 63f310adb5210854b34c3d94bb9452bafd7cbc26
  branch: master
  specs:
    cocoapods-core (0.23.0.rc1)
>>>>>>> 2a1baa44
      activesupport (~> 3.2.13)
      json (~> 1.8.0)
      nap (~> 0.5.1)

GEM
  remote: http://rubygems.org/
  specs:
    activesupport (3.2.14)
      i18n (~> 0.6, >= 0.6.4)
      multi_json (~> 1.0)
    claide (0.3.2)
    cocoapods-downloader (0.1.2)
    colored (1.2)
    escape (0.0.4)
    i18n (0.6.4)
    json (1.8.0)
    multi_json (1.7.7)
    nap (0.5.1)
    open4 (1.3.0)
    rake (10.1.0)
<<<<<<< HEAD
    xcodeproj (0.8.1)
=======
    xcodeproj (0.9.0)
>>>>>>> 2a1baa44
      activesupport (~> 3.2.13)
      colored (~> 1.2)

PLATFORMS
  ruby

DEPENDENCIES
  cocoapods!
  cocoapods-core!
  rake<|MERGE_RESOLUTION|>--- conflicted
+++ resolved
@@ -1,15 +1,5 @@
 GIT
   remote: git://github.com/CocoaPods/CocoaPods.git
-<<<<<<< HEAD
-  revision: b5a8905d06fddc8a60925bcf3c2c41671af1f22f
-  branch: master
-  specs:
-    cocoapods (0.22.3)
-      activesupport (~> 3.2.13)
-      claide (~> 0.3.2)
-      cocoapods-core (= 0.22.3)
-      cocoapods-downloader (~> 0.1.1)
-=======
   revision: e0c97ae709e8762598e14a0650324d37f1bd678b
   branch: master
   specs:
@@ -18,21 +8,10 @@
       claide (~> 0.3.2)
       cocoapods-core (= 0.23.0.rc1)
       cocoapods-downloader (~> 0.1.2)
->>>>>>> 2a1baa44
       colored (~> 1.2)
       escape (~> 0.0.4)
       json (~> 1.8.0)
       open4 (~> 1.3.0)
-<<<<<<< HEAD
-      xcodeproj (~> 0.8.1)
-
-GIT
-  remote: git://github.com/CocoaPods/Core.git
-  revision: 92692426f9ed7a5daee4ee1521e47cc716dce3e9
-  branch: master
-  specs:
-    cocoapods-core (0.22.3)
-=======
       xcodeproj (~> 0.9.0)
 
 GIT
@@ -41,7 +20,6 @@
   branch: master
   specs:
     cocoapods-core (0.23.0.rc1)
->>>>>>> 2a1baa44
       activesupport (~> 3.2.13)
       json (~> 1.8.0)
       nap (~> 0.5.1)
@@ -62,11 +40,7 @@
     nap (0.5.1)
     open4 (1.3.0)
     rake (10.1.0)
-<<<<<<< HEAD
-    xcodeproj (0.8.1)
-=======
     xcodeproj (0.9.0)
->>>>>>> 2a1baa44
       activesupport (~> 3.2.13)
       colored (~> 1.2)
 
