--- conflicted
+++ resolved
@@ -1,29 +1,17 @@
 Pod::Spec.new do |s|
   s.name         = "BeeFramework"
   s.version      = "0.1"
-<<<<<<< HEAD
   s.summary      = "Bee Framework is an iOS MVC framework to help you develop your app rapidly."
   s.description  = <<-DESC
     Bee Framework is a MVC Framework to develop iOS application. 
     It has pretty clear hieracy and signal based mechanism, also with cache and asynchonized networking methods in it.
-=======
-  s.summary      = "Bee Framework is an iOS MVC framework to help you develop your app rapidly"
-  s.description  = <<-DESC
-    Bee Framework is a MVC Framework to develop iOS application. 
-	It has pretty clear hieracy and signal based mechanism, also with cache and asynchonized networking methods in it.
->>>>>>> bb156b90
   DESC
   s.homepage     = "http://bbs.whatsbug.com/BeeFramework"
   s.license      = 'MIT'
 
-<<<<<<< HEAD
+
   s.author       = { "gavinkwoe" => "gavinkwoe@gmail.com"}
   s.source       = { :git => "https://github.com/stcui/BeeFramework.git", :tag => "0.1" }
-=======
-  s.authors       = { "gavinkwoe" => "gavinkwoe@gmail.com", "stcui" => "saintcui@gmail.com }
-  s.source       = { :git => "https://github.com/gavinkwoe/BeeFramework.git", :tag => "0.1" }
->>>>>>> bb156b90
-
   s.platform     = :ios
 
   s.source_files = 'BeeFramework/{Foundation,MVC}/**/*.{h,m,mm}', 'BeeFramework/Bee.h'
