Pod::Spec.new do |s|
  s.name     = 'BlocksKit'
  s.version  = '1.0.6'
  s.summary  = 'The Objective-C block utilities you always wish you had.'
  s.homepage = 'https://github.com/zwaldowski/BlocksKit'
  s.author   = { 'Zachary Waldowski' => 'zwaldowski@gmail.com'}
  s.license  = { :type => 'MIT' }
  s.source   = { :git => 'https://github.com/zwaldowski/BlocksKit.git', :tag => 'v1.0.6' }
<<<<<<< HEAD


  s.prefix_header_contents = '#import "BlocksKit.h"'
=======
>>>>>>> 7ecd3e58

  s.ios.frameworks   = 'MessageUI'
  s.ios.source_files = 'BlocksKit/*.{h,m}', 'BlocksKit/UIKit/*.{h,m}', 'BlocksKit/MessageUI/*.{h,m}'
  s.osx.source_files = 'BlocksKit/*.{h,m}'

  s.dependency 'A2DynamicDelegate'
end<|MERGE_RESOLUTION|>--- conflicted
+++ resolved
@@ -6,12 +6,6 @@
   s.author   = { 'Zachary Waldowski' => 'zwaldowski@gmail.com'}
   s.license  = { :type => 'MIT' }
   s.source   = { :git => 'https://github.com/zwaldowski/BlocksKit.git', :tag => 'v1.0.6' }
-<<<<<<< HEAD
-
-
-  s.prefix_header_contents = '#import "BlocksKit.h"'
-=======
->>>>>>> 7ecd3e58
 
   s.ios.frameworks   = 'MessageUI'
   s.ios.source_files = 'BlocksKit/*.{h,m}', 'BlocksKit/UIKit/*.{h,m}', 'BlocksKit/MessageUI/*.{h,m}'
