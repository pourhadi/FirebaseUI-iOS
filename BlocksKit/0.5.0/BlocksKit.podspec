--- conflicted
+++ resolved
@@ -13,9 +13,4 @@
   s.frameworks = 'MessageUI'
 
   s.requires_arc = true
-<<<<<<< HEAD
-
-
-=======
->>>>>>> 7ecd3e58
 end