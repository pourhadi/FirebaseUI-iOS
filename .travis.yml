--- conflicted
+++ resolved
@@ -2,11 +2,7 @@
 rvm:
   - 1.8.7
   - 1.9.3
-<<<<<<< HEAD
 branches:
   only:
     - master
-install: rake travis:setup
-=======
-install: NOEXEC=skip rake travis:setup
->>>>>>> cb4b15f2
+install: NOEXEC=skip rake travis:setup