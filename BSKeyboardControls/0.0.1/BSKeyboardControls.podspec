--- conflicted
+++ resolved
@@ -4,14 +4,8 @@
   s.summary      = "Put controls above the keyboard on your iPhone or iPad app."
   s.homepage     = "https://github.com/SimonBS/BSKeyboardControls"
   s.license      = "MIT"
-<<<<<<< HEAD
-  s.author       = { "Simon Støvring" => "simon@codeinacup.com" }
-  s.description      = "Easily put back, next and done controls above the keyboard on your iPhone or iPad app."
-  s.source       = { :git => "https://github.com/simonbs/BSKeyboardControls.git", :commit => "baa108195e9cb18a53bede6d33c722470164e872" }
-=======
   s.author       = { "Simon Støvring" => "simonstoevring@gmail.com" }
   s.source       = { :git => "https://github.com/SimonBS/BSKeyboardControls.git", :commit => "baa108195e9cb18a53bede6d33c722470164e872" }
->>>>>>> 2a2ca09b
   s.platform     = :ios
   s.source_files = "BSKeyboardControls/BSKeyboardControls.{h,m}"
 end