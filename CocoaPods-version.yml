# This file is not used by CocoaPods < 0.6.0.rc1
---
<<<<<<< HEAD
min:  "0.6.0.rc1"
last: "0.6.0.rc2"
=======
min:  "0.5.1"
max:  "0.5.1"
last: "0.6.0.rc1"
>>>>>>> 146becf4
<|MERGE_RESOLUTION|>--- conflicted
+++ resolved
@@ -1,10 +1,3 @@
-# This file is not used by CocoaPods < 0.6.0.rc1
 ---
-<<<<<<< HEAD
 min:  "0.6.0.rc1"
 last: "0.6.0.rc2"
-=======
-min:  "0.5.1"
-max:  "0.5.1"
-last: "0.6.0.rc1"
->>>>>>> 146becf4
