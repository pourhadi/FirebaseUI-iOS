Pod::Spec.new do |s|
  s.name        = "Chameleon"
  s.version     = "0.0.1"
  s.summary     = "Chameleon is a port of Apple's UIKit (and some minimal related frameworks) to Mac OS X."
  s.description = "Chameleon is a port of Apple's UIKit (and some minimal related frameworks) to Mac OS X. It is meant to be as much of a drop-in replacement for the real UIKit as possible. It also adapts some iOS user interface conventions to the Mac (such as UIAlertView being represented by NSAlert) so that apps built using Chameleon have as much chance as possible of feeling at home on the desktop with relatively little porting effort."
<<<<<<< HEAD

  s.platform = :osx


  s.frameworks = 'IOKit', 'QuartzCore', 'SystemConfiguration', 'AppKit', 'Foundation', 'QTKit', 'WebKit'

  s.subspec 'UIKit' do |su|
    su.source_files = 'UIKit/Classes/*.{h,m}'
    su.resources = "UIKit/Resources/*.png"
=======
  s.homepage    = "http://chameleonproject.org/"
  s.author      = { "Sean Heber" => "sean@iconfactory.com" }
  s.source      = { :git => "https://github.com/BigZaphod/Chameleon.git", :commit => "af3dcfd6e86078ed6b2fd1c4c45adf3622b0e925" }
  s.license     = { :type => 'Modified BSD License' }
  s.platform    = :osx, '10.6'
  s.frameworks  = 'IOKit', 'QuartzCore', 'SystemConfiguration', 'AppKit', 'Foundation', 'QTKit', 'WebKit'

  s.prefix_header_contents = "// If ARC is not enabled, declare empty ARC directives to supress compiler errors
  #ifndef __has_feature
      #define __has_feature(x) 0 // Compatibility with non-clang compilers.
  #endif

  #if !__has_feature(objc_arc)
      #define __unsafe_unretained
      #define __bridge
  #endif"

  s.subspec 'UIKit' do |sb|
    sb.source_files = 'UIKit/Classes/*.{h,m}'
    sb.resources    = "UIKit/Resources/*.png"
    sb.header_dir   = 'UIKit'
>>>>>>> e7dbbe26
  end

  s.subspec 'StoreKit' do |sb|
    sb.source_files = 'StoreKit/Classes/*.{h,m}'
    sb.header_dir   = 'StoreKit'
  end

  s.subspec 'AVFoundation' do |sb|
    sb.source_files = 'AVFoundation/Classes/*.{h,m}'
    sb.header_dir   = 'AVFoundation'
  end

  s.subspec 'AssetsLibrary' do |sb|
    sb.source_files = 'AssetsLibrary/Classes/*.{h,m}'
    sb.header_dir   = 'AssetsLibrary'
  end

  s.subspec 'MediaPlayer' do |sb|
    sb.source_files = 'MediaPlayer/Classes/*.{h,m}'
    sb.header_dir   = 'MediaPlayer'
  end

  s.subspec 'MessageUI' do |sb|
    sb.source_files = 'MessageUI/*.{h,m}', 'MessageUI/Classes/*.{h,m}'
    sb.header_dir   = 'MessageUI'
  end
end<|MERGE_RESOLUTION|>--- conflicted
+++ resolved
@@ -3,17 +3,6 @@
   s.version     = "0.0.1"
   s.summary     = "Chameleon is a port of Apple's UIKit (and some minimal related frameworks) to Mac OS X."
   s.description = "Chameleon is a port of Apple's UIKit (and some minimal related frameworks) to Mac OS X. It is meant to be as much of a drop-in replacement for the real UIKit as possible. It also adapts some iOS user interface conventions to the Mac (such as UIAlertView being represented by NSAlert) so that apps built using Chameleon have as much chance as possible of feeling at home on the desktop with relatively little porting effort."
-<<<<<<< HEAD
-
-  s.platform = :osx
-
-
-  s.frameworks = 'IOKit', 'QuartzCore', 'SystemConfiguration', 'AppKit', 'Foundation', 'QTKit', 'WebKit'
-
-  s.subspec 'UIKit' do |su|
-    su.source_files = 'UIKit/Classes/*.{h,m}'
-    su.resources = "UIKit/Resources/*.png"
-=======
   s.homepage    = "http://chameleonproject.org/"
   s.author      = { "Sean Heber" => "sean@iconfactory.com" }
   s.source      = { :git => "https://github.com/BigZaphod/Chameleon.git", :commit => "af3dcfd6e86078ed6b2fd1c4c45adf3622b0e925" }
@@ -35,7 +24,6 @@
     sb.source_files = 'UIKit/Classes/*.{h,m}'
     sb.resources    = "UIKit/Resources/*.png"
     sb.header_dir   = 'UIKit'
->>>>>>> e7dbbe26
   end
 
   s.subspec 'StoreKit' do |sb|
