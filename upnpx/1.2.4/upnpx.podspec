Pod::Spec.new do |s|
  s.name     = 'upnpx'
  s.version  = '1.2.4'
  s.license  = 'BSD'
  s.summary  = 'Open Source Mac OS X / iOS Cocoa UPnP Stack.'
  s.homepage = 'http://code.google.com/p/upnpx/'
  s.authors  = { 'Bruno Keymolen' => 'bruno.keymolen@gmail.com' }
  s.source   = { :svn  => 'http://upnpx.googlecode.com/svn', :tag => 'Release-1.2.4' }

  s.description = 'Static OS X & iOS UPnP library written in Cocoa (UPnP) and C++ (SSDP).' \
    'The Current implementation has support for control point/client only.'

<<<<<<< HEAD
  files = FileList['src/{api,common,eventserver,ssdp,upnp}/*.{h,m,mm,c,cpp}']
  s.ios.source_files = files.dup.include('src/port/ios/*.{h,m}')
  s.osx.source_files = files.dup.include('src/port/macos/*.{h.m}')

  s.xcconfig = { 'OTHER_LDFLAGS' => '-lstdc++' }
=======
  s.ios.source_files =  'src/{api,common,eventserver,ssdp,upnp}/*.{h,m,mm,c,cpp}', 'src/port/ios/*.{h,m}'
  s.osx.source_files =  'src/{api,common,eventserver,ssdp,upnp}/*.{h,m,mm,c,cpp}', 'src/port/macos/*.{h.m}'
  s.compiler_flags   =  '-Wno-format'
  s.xcconfig         =  { 'OTHER_LDFLAGS' => '-lstdc++' }
>>>>>>> f485ddf4
end<|MERGE_RESOLUTION|>--- conflicted
+++ resolved
@@ -10,16 +10,8 @@
   s.description = 'Static OS X & iOS UPnP library written in Cocoa (UPnP) and C++ (SSDP).' \
     'The Current implementation has support for control point/client only.'
 
-<<<<<<< HEAD
-  files = FileList['src/{api,common,eventserver,ssdp,upnp}/*.{h,m,mm,c,cpp}']
-  s.ios.source_files = files.dup.include('src/port/ios/*.{h,m}')
-  s.osx.source_files = files.dup.include('src/port/macos/*.{h.m}')
-
-  s.xcconfig = { 'OTHER_LDFLAGS' => '-lstdc++' }
-=======
   s.ios.source_files =  'src/{api,common,eventserver,ssdp,upnp}/*.{h,m,mm,c,cpp}', 'src/port/ios/*.{h,m}'
   s.osx.source_files =  'src/{api,common,eventserver,ssdp,upnp}/*.{h,m,mm,c,cpp}', 'src/port/macos/*.{h.m}'
   s.compiler_flags   =  '-Wno-format'
   s.xcconfig         =  { 'OTHER_LDFLAGS' => '-lstdc++' }
->>>>>>> f485ddf4
 end