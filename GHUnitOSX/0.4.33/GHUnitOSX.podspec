Pod::Spec.new do |s|
  s.name     = 'GHUnitOSX'
  s.version  = '0.4.33'
  s.license  = 'MIT'
  s.summary  = 'Test Framework for Objective-C.'
  s.homepage = 'https://github.com/gabriel/gh-unit'
  s.author   = { 'Gabriel Handford' => 'gabrielh@gmail.com' }
  s.source   = { :git => 'https://github.com/gabriel/gh-unit.git', :commit => '565564e3ab3b78d0b9cf9c90dd4ad66982f07ef4'}
  s.description = 'GHUnit is a test framework for Objective-C, Mac OS X 10.5 and above and iPhone 3.x and above. It can be used standalone or with other testing frameworks like SenTestingKit or GTM.'
  s.source_files = 'Classes/**/*.{h,m}', 'Classes-MacOSX/UI/*.{h,m}', 'Libraries/GTM/**/*.{h,m}', 'Libraries/GHKit/**/*.{h,m}'
  s.platform = :osx
  s.framework = 'CoreLocation'
<<<<<<< HEAD

=======
  s.resources = 'Classes-MacOSX/UI/*.xib'
  s.requires_arc = true
  s.clean_paths = 'Examples', 'Documentation', 'Project-MacOSX', 'Project-iOS', 'Classes-iOS', 'Tests', 'Classes/GHViewTestCase.{h,m}', 'Libraries/YelpKit'
>>>>>>> 0270404c
end
<|MERGE_RESOLUTION|>--- conflicted
+++ resolved
@@ -1,20 +1,14 @@
 Pod::Spec.new do |s|
-  s.name     = 'GHUnitOSX'
-  s.version  = '0.4.33'
-  s.license  = 'MIT'
-  s.summary  = 'Test Framework for Objective-C.'
-  s.homepage = 'https://github.com/gabriel/gh-unit'
-  s.author   = { 'Gabriel Handford' => 'gabrielh@gmail.com' }
-  s.source   = { :git => 'https://github.com/gabriel/gh-unit.git', :commit => '565564e3ab3b78d0b9cf9c90dd4ad66982f07ef4'}
-  s.description = 'GHUnit is a test framework for Objective-C, Mac OS X 10.5 and above and iPhone 3.x and above. It can be used standalone or with other testing frameworks like SenTestingKit or GTM.'
-  s.source_files = 'Classes/**/*.{h,m}', 'Classes-MacOSX/UI/*.{h,m}', 'Libraries/GTM/**/*.{h,m}', 'Libraries/GHKit/**/*.{h,m}'
-  s.platform = :osx
-  s.framework = 'CoreLocation'
-<<<<<<< HEAD
-
-=======
-  s.resources = 'Classes-MacOSX/UI/*.xib'
-  s.requires_arc = true
-  s.clean_paths = 'Examples', 'Documentation', 'Project-MacOSX', 'Project-iOS', 'Classes-iOS', 'Tests', 'Classes/GHViewTestCase.{h,m}', 'Libraries/YelpKit'
->>>>>>> 0270404c
+  s.name         =  'GHUnitOSX'
+  s.version      =  '0.4.33'
+  s.license      =  'MIT'
+  s.summary      =  'Test Framework for Objective-C.'
+  s.homepage     =  'https://github.com/gabriel/gh-unit'
+  s.author       =  { 'Gabriel Handford' => 'gabrielh@gmail.com' }
+  s.source       =  { :git => 'https://github.com/gabriel/gh-unit.git', :commit => '565564e3ab3b78d0b9cf9c90dd4ad66982f07ef4'}
+  s.description  =  'GHUnit is a test framework for Objective-C, Mac OS X 10.5 and above and iPhone 3.x and above. It can be used standalone or with other testing frameworks like SenTestingKit or GTM.'
+  s.source_files =  'Classes/**/*.{h,m}', 'Classes-MacOSX/UI/*.{h,m}', 'Libraries/GTM/**/*.{h,m}', 'Libraries/GHKit/**/*.{h,m}'
+  s.platform     =  :osx
+  s.framework    =  'CoreLocation'
+  s.resources    =  'Classes-MacOSX/UI/*.xib'
 end
