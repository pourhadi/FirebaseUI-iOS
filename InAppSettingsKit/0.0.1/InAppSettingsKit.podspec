--- conflicted
+++ resolved
@@ -1,5 +1,4 @@
 Pod::Spec.new do |s|
-<<<<<<< HEAD
   s.name      = 'InAppSettingsKit'
   s.version   = '0.0.1'
   s.platform  = :ios
@@ -10,18 +9,6 @@
                   'Ortwin Gentz' => 'http://edovia.com/company/#contact_form' }
   s.license   = 'BSD'
   s.source    = { :git => 'https://github.com/futuretap/InAppSettingsKit.git',
-=======
-  s.name     =  'InAppSettingsKit'
-  s.version  =  '0.0.1'
-  s.platform =  :ios
-  s.summary  =  'This iPhone framework allows settings to be in-app in ' \
-                'addition to being in the Settings app.'
-  s.homepage = 'https://github.com/futuretap/InAppSettingsKit'
-  s.author   = { 'Luc Vandal' =>  'http://www.futuretap.com/contact/',
-                  'Ortwin Gentz' => 'http://edovia.com/company/#contact_form' }
-  s.license  = 'BSD'
-  s.source   = { :git => 'https://github.com/futuretap/InAppSettingsKit.git',
->>>>>>> d01639fc
                   :commit => '9b4d9e8ae8662e3917b82b993a3e6d132d89be28' }
 
   s.resources     = 'InAppSettingsKit/Xibs/*.*'
